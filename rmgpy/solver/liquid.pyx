###############################################################################
#                                                                             #
# RMG - Reaction Mechanism Generator                                          #
#                                                                             #
# Copyright (c) 2002-2018 Prof. William H. Green (whgreen@mit.edu),           #
# Prof. Richard H. West (r.west@neu.edu) and the RMG Team (rmg_dev@mit.edu)   #
#                                                                             #
# Permission is hereby granted, free of charge, to any person obtaining a     #
# copy of this software and associated documentation files (the 'Software'),  #
# to deal in the Software without restriction, including without limitation   #
# the rights to use, copy, modify, merge, publish, distribute, sublicense,    #
# and/or sell copies of the Software, and to permit persons to whom the       #
# Software is furnished to do so, subject to the following conditions:        #
#                                                                             #
# The above copyright notice and this permission notice shall be included in  #
# all copies or substantial portions of the Software.                         #
#                                                                             #
# THE SOFTWARE IS PROVIDED 'AS IS', WITHOUT WARRANTY OF ANY KIND, EXPRESS OR  #
# IMPLIED, INCLUDING BUT NOT LIMITED TO THE WARRANTIES OF MERCHANTABILITY,    #
# FITNESS FOR A PARTICULAR PURPOSE AND NONINFRINGEMENT. IN NO EVENT SHALL THE #
# AUTHORS OR COPYRIGHT HOLDERS BE LIABLE FOR ANY CLAIM, DAMAGES OR OTHER      #
# LIABILITY, WHETHER IN AN ACTION OF CONTRACT, TORT OR OTHERWISE, ARISING     #
# FROM, OUT OF OR IN CONNECTION WITH THE SOFTWARE OR THE USE OR OTHER         #
# DEALINGS IN THE SOFTWARE.                                                   #
#                                                                             #
###############################################################################

"""
Contains the :class:`LiquidReactor` class, providing a reaction system
consisting of a homogeneous, isothermal, isobaric batch reactor.
"""

import numpy
cimport numpy

import itertools

from base cimport ReactionSystem
cimport cython

import rmgpy.constants as constants
cimport rmgpy.constants as constants
from rmgpy.quantity import Quantity
from rmgpy.quantity cimport ScalarQuantity, ArrayQuantity

cdef class LiquidReactor(ReactionSystem):
    """
    A reaction system consisting of a homogeneous, isothermal, constant volume batch
    reactor. These assumptions allow for a number of optimizations that enable
    this solver to complete very rapidly, even for large kinetic models.
    """

    cdef public ScalarQuantity T
    cdef public ScalarQuantity P
    cdef public double V
    cdef public bint constantVolume
    cdef public double viscosity
    cdef public list constSPCNames
    cdef public list constSPCIndices
    cdef public dict initialConcentrations
    cdef public list Trange
    cdef public int nSims
    cdef public dict sensConditions
<<<<<<< HEAD

    def __init__(self, T, initialConcentrations, nSimsTerm=None, termination=None, sensitiveSpecies=None, sensitivityThreshold=1e-3, sensConditions=None, constSPCNames=None):

=======
    

    def __init__(self, T, initialConcentrations, nSims=None, termination=None, sensitiveSpecies=None, sensitivityThreshold=1e-3, sensConditions=None, constSPCNames=None):
        
>>>>>>> aaf3dcec
        ReactionSystem.__init__(self, termination, sensitiveSpecies, sensitivityThreshold)

        if type(T) != list:
            self.T = Quantity(T)
        else:
            self.Trange = [Quantity(t) for t in T]

        self.P = Quantity(100000.,'kPa') # Arbitrary high pressure (1000 Bar) to get reactions in the high-pressure limit!
        self.initialConcentrations = initialConcentrations # should be passed in SI
        self.V = 0 # will be set from initialConcentrations in initializeModel
        self.constantVolume = True
        self.viscosity = 0  # in Pa*s

        #Constant concentration attributes
        self.constSPCIndices=None
        self.constSPCNames = constSPCNames #store index of constant species
        self.sensConditions = sensConditions
<<<<<<< HEAD
        self.nSimsTerm = nSimsTerm

=======
        self.nSims = nSims
        
>>>>>>> aaf3dcec
    def convertInitialKeysToSpeciesObjects(self, speciesDict):
        """
        Convert the initialConcentrations dictionary from species names into species objects,
        using the given dictionary of species.
        """
        initialConcentrations = {}
        for label, moleFrac in self.initialConcentrations.iteritems():
            if label == 'T':
                continue
            initialConcentrations[speciesDict[label]] = moleFrac
        self.initialConcentrations = initialConcentrations

    def get_constSPCIndices (self, coreSpecies):
        "Allow to identify constant Species position in solver"
        for spc in self.constSPCNames:
            if self.constSPCIndices is None: #initialize once the list if constant SPC declared
                self.constSPCIndices=[]
            for iter in coreSpecies: #Need to identify the species object corresponding to the the string written in the input file
                if iter.label == spc:
<<<<<<< HEAD
                    self.constSPCIndices.append(coreSpecies.index(iter))#get

    cpdef initializeModel(self, list coreSpecies, list coreReactions, list edgeSpecies, list edgeReactions, list surfaceSpecies=None,
                          list surfaceReactions=None, list pdepNetworks=None, atol=1e-16, rtol=1e-8, sensitivity=False,
                          sens_atol=1e-6, sens_rtol=1e-4, filterReactions=False, dict conditions=None):
=======
                    self.constSPCIndices.append(coreSpecies.index(iter))#get 
  
    cpdef initializeModel(self, list coreSpecies, list coreReactions, list edgeSpecies, list edgeReactions,
                          list surfaceSpecies=None, list surfaceReactions=None, list pdepNetworks=None,
                          atol=1e-16, rtol=1e-8, sensitivity=False, sens_atol=1e-6, sens_rtol=1e-4,
                          filterReactions=False, dict conditions=None):
>>>>>>> aaf3dcec
        """
        Initialize a simulation of the liquid reactor using the provided kinetic
        model.
        """
        if surfaceSpecies is None:
            surfaceSpecies = []
        if surfaceReactions is None:
            surfaceReactions = []

        # First call the base class version of the method
        # This initializes the attributes declared in the base class
<<<<<<< HEAD
        ReactionSystem.initializeModel(self, coreSpecies, coreReactions, edgeSpecies, edgeReactions, surfaceSpecies, surfaceReactions,
                                       pdepNetworks, atol, rtol, sensitivity, sens_atol, sens_rtol, filterReactions, conditions)
=======
        ReactionSystem.initializeModel(self, coreSpecies, coreReactions, edgeSpecies, edgeReactions,
                                       surfaceSpecies=surfaceSpecies, surfaceReactions=surfaceReactions,
                                       pdepNetworks=pdepNetworks, atol=atol, rtol=rtol,
                                       sensitivity=sensitivity, sens_atol=sens_atol, sens_rtol=sens_rtol,
                                       filterReactions=filterReactions, conditions=conditions)
>>>>>>> aaf3dcec

        # Set initial conditions
        self.set_initial_conditions()

        # Compute reaction thresholds if reaction filtering is turned on
        if filterReactions:
            ReactionSystem.set_initial_reaction_thresholds(self)

        # Generate forward and reverse rate coefficients k(T,P)
        self.generate_rate_coefficients(coreReactions, edgeReactions)

        ReactionSystem.compute_network_variables(self, pdepNetworks)

        ReactionSystem.set_initial_derivative(self)

        # Initialize the model
        ReactionSystem.initialize_solver(self)

    def generate_rate_coefficients(self, coreReactions, edgeReactions):
        """
        Populates the forwardRateCoefficients, reverseRateCoefficients and equilibriumConstants
        arrays with the values computed at the temperature and (effective) pressure of the
        reacion system.
        """

        for rxn in itertools.chain(coreReactions, edgeReactions):
            j = self.reactionIndex[rxn]
            self.kf[j] = rxn.getRateCoefficient(self.T.value_si, self.P.value_si)
            if rxn.reversible:
                self.Keq[j] = rxn.getEquilibriumConstant(self.T.value_si)
                self.kb[j] = self.kf[j] / self.Keq[j]

    def get_threshold_rate_constants(self, modelSettings):
        """
        Get the threshold rate constants for reaction filtering.

        modelSettings is not used here, but is needed so that the method
        matches the one in simpleReactor.
        """
        # Set the maximum unimolecular rate to be kB*T/h
        unimolecular_threshold_rate_constant = 2.08366122e10 * self.T.value_si
        # Set the maximum bi/trimolecular rates based on the Smoluchowski and Stokes-Einstein equations
        bimolecular_threshold_rate_constant = 22.2 * self.T.value_si / self.viscosity
        trimolecular_threshold_rate_constant = 0.11 * self.T.value_si / self.viscosity
        return (unimolecular_threshold_rate_constant,
                bimolecular_threshold_rate_constant,
                trimolecular_threshold_rate_constant)

    def set_initial_conditions(self):
        """
        Sets the initial conditions of the rate equations that represent the
        current reactor model.

        The volume is set to the value in m3 required to contain
        one mole total of core species at start.

        The coreSpeciesConcentrations array is set to the values stored in the
        initial concentrations dictionary.

        The initial number of moles of a species j is computed and stored in the
        y0 instance attribute.

        """
        ReactionSystem.set_initial_conditions(self)

        for spec, conc in self.initialConcentrations.iteritems():
            i = self.get_species_index(spec)
            self.coreSpeciesConcentrations[i] = conc

        V = 1.0 / numpy.sum(self.coreSpeciesConcentrations)
        self.V = V

        for j in xrange(self.numCoreSpecies):
            self.y0[j] = self.coreSpeciesConcentrations[j] * V


    @cython.boundscheck(False)
    def residual(self, double t, numpy.ndarray[numpy.float64_t, ndim=1] y, numpy.ndarray[numpy.float64_t, ndim=1] dydt, numpy.ndarray[numpy.float64_t, ndim=1] senpar = numpy.zeros(1, numpy.float64)):

        """
        Return the residual function for the governing DAE system for the
        liquid reaction system.
        """
        cdef numpy.ndarray[numpy.int_t, ndim=2] ir, ip, inet
        cdef numpy.ndarray[numpy.float64_t, ndim=1] res, kf, kr, knet, delta, equilibriumConstants
        cdef int numCoreSpecies, numCoreReactions, numEdgeSpecies, numEdgeReactions, numPdepNetworks
        cdef int i, j, z, first, second, third
        cdef double k, V, reactionRate
        cdef numpy.ndarray[numpy.float64_t, ndim=1] coreSpeciesConcentrations, coreSpeciesRates, coreReactionRates, edgeSpeciesRates, edgeReactionRates, networkLeakRates, coreSpeciesConsumptionRates, coreSpeciesProductionRates
        cdef numpy.ndarray[numpy.float64_t, ndim=1] C
        cdef numpy.ndarray[numpy.float64_t, ndim=2] jacobian, dgdk

        ir = self.reactantIndices
        ip = self.productIndices
        equilibriumConstants = self.Keq

        kf = self.kf
        kr = self.kb

        inet = self.networkIndices
        knet = self.networkLeakCoefficients

        numCoreSpecies = len(self.coreSpeciesRates)
        numCoreReactions = len(self.coreReactionRates)
        numEdgeSpecies = len(self.edgeSpeciesRates)
        numEdgeReactions = len(self.edgeReactionRates)
        numPdepNetworks = len(self.networkLeakRates)


        res = numpy.zeros(numCoreSpecies, numpy.float64)

        coreSpeciesConcentrations = numpy.zeros_like(self.coreSpeciesConcentrations)
        coreSpeciesRates = numpy.zeros_like(self.coreSpeciesRates)
        coreReactionRates = numpy.zeros_like(self.coreReactionRates)
        coreSpeciesConsumptionRates = numpy.zeros_like(self.coreSpeciesConsumptionRates)
        coreSpeciesProductionRates = numpy.zeros_like(self.coreSpeciesProductionRates)
        edgeSpeciesRates = numpy.zeros_like(self.edgeSpeciesRates)
        edgeReactionRates = numpy.zeros_like(self.edgeReactionRates)
        networkLeakRates = numpy.zeros_like(self.networkLeakRates)


        C = numpy.zeros_like(self.coreSpeciesConcentrations)
        V =  self.V # constant volume reactor

        for j in xrange(numCoreSpecies):
            C[j] = y[j] / V
            coreSpeciesConcentrations[j] = C[j]

        for j in xrange(ir.shape[0]):
            k = kf[j]
            if ir[j,0] >= numCoreSpecies or ir[j,1] >= numCoreSpecies or ir[j,2] >= numCoreSpecies:
                fReactionRate = 0.0
            elif ir[j,1] == -1: # only one reactant
                fReactionRate = k * C[ir[j,0]]
            elif ir[j,2] == -1: # only two reactants
                fReactionRate = k * C[ir[j,0]] * C[ir[j,1]]
            else: # three reactants!! (really?)
                fReactionRate = k * C[ir[j,0]] * C[ir[j,1]] * C[ir[j,2]]
            k = kr[j]
            if ip[j,0] >= numCoreSpecies or ip[j,1] >= numCoreSpecies or ip[j,2] >= numCoreSpecies:
                revReactionRate = 0.0
            elif ip[j,1] == -1: # only one reactant
                revReactionRate = k * C[ip[j,0]]
            elif ip[j,2] == -1: # only two reactants
                revReactionRate = k * C[ip[j,0]] * C[ip[j,1]]
            else: # three reactants!! (really?)
                revReactionRate = k * C[ip[j,0]] * C[ip[j,1]] * C[ip[j,2]]

            reactionRate = fReactionRate-revReactionRate

            # Set the reaction and species rates
            if j < numCoreReactions:
                # The reaction is a core reaction
                coreReactionRates[j] = reactionRate

                # Add/substract the total reaction rate from each species rate
                # Since it's a core reaction we know that all of its reactants
                # and products are core species
                first = ir[j,0]
                coreSpeciesRates[first] -= reactionRate
                coreSpeciesConsumptionRates[first] += fReactionRate
                coreSpeciesProductionRates[first] += revReactionRate
                second = ir[j,1]
                if second != -1:
                    coreSpeciesRates[second] -= reactionRate
                    coreSpeciesConsumptionRates[second] += fReactionRate
                    coreSpeciesProductionRates[second] += revReactionRate
                    third = ir[j,2]
                    if third != -1:
                        coreSpeciesRates[third] -= reactionRate
                        coreSpeciesConsumptionRates[third] += fReactionRate
                        coreSpeciesProductionRates[third] += revReactionRate
                first = ip[j,0]
                coreSpeciesRates[first] += reactionRate
                coreSpeciesProductionRates[first] += fReactionRate
                coreSpeciesConsumptionRates[first] += revReactionRate
                second = ip[j,1]
                if second != -1:
                    coreSpeciesRates[second] += reactionRate
                    coreSpeciesProductionRates[second] += fReactionRate
                    coreSpeciesConsumptionRates[second] += revReactionRate
                    third = ip[j,2]
                    if third != -1:
                        coreSpeciesRates[third] += reactionRate
                        coreSpeciesProductionRates[third] += fReactionRate
                        coreSpeciesConsumptionRates[third] += revReactionRate

            else:
                # The reaction is an edge reaction
                edgeReactionRates[j-numCoreReactions] = reactionRate

                # Add/substract the total reaction rate from each species rate
                # Since it's an edge reaction its reactants and products could
                # be either core or edge species
                # We're only interested in the edge species
                first = ir[j,0]
                if first >= numCoreSpecies: edgeSpeciesRates[first-numCoreSpecies] -= reactionRate
                second = ir[j,1]
                if second != -1:
                    if second >= numCoreSpecies: edgeSpeciesRates[second-numCoreSpecies] -= reactionRate
                    third = ir[j,2]
                    if third != -1:
                        if third >= numCoreSpecies: edgeSpeciesRates[third-numCoreSpecies] -= reactionRate
                first = ip[j,0]
                if first >= numCoreSpecies: edgeSpeciesRates[first-numCoreSpecies] += reactionRate
                second = ip[j,1]
                if second != -1:
                    if second >= numCoreSpecies: edgeSpeciesRates[second-numCoreSpecies] += reactionRate
                    third = ip[j,2]
                    if third != -1:
                        if third >= numCoreSpecies: edgeSpeciesRates[third-numCoreSpecies] += reactionRate

        for j in xrange(inet.shape[0]):
            k = knet[j]
            if inet[j,1] == -1: # only one reactant
                reactionRate = k * C[inet[j,0]]
            elif inet[j,2] == -1: # only two reactants
                reactionRate = k * C[inet[j,0]] * C[inet[j,1]]
            else: # three reactants!! (really?)
                reactionRate = k * C[inet[j,0]] * C[inet[j,1]] * C[inet[j,2]]
            networkLeakRates[j] = reactionRate


        #chatelak: Same as in Java, coreSpecies rate = 0 if declared as constatn
        if self.constSPCIndices is not None:
            for spcIndice in self.constSPCIndices:
                coreSpeciesRates[spcIndice] = 0


        self.coreSpeciesConcentrations = coreSpeciesConcentrations
        self.coreSpeciesRates = coreSpeciesRates
        self.coreReactionRates = coreReactionRates
        self.coreSpeciesProductionRates = coreSpeciesProductionRates
        self.coreSpeciesConsumptionRates = coreSpeciesConsumptionRates
        self.edgeSpeciesRates = edgeSpeciesRates
        self.edgeReactionRates = edgeReactionRates
        self.networkLeakRates = networkLeakRates

        res = coreSpeciesRates * V


        if self.sensitivity:
            delta = numpy.zeros(len(y), numpy.float64)
            delta[:numCoreSpecies] = res
            if self.jacobianMatrix is None:
                jacobian = self.jacobian(t,y,dydt,0,senpar)
            else:
                jacobian = self.jacobianMatrix
            dgdk = ReactionSystem.computeRateDerivative(self)
            for j in xrange(numCoreReactions+numCoreSpecies):
                for i in xrange(numCoreSpecies):
                    for z in xrange(numCoreSpecies):
                        delta[(j+1)*numCoreSpecies + i] += jacobian[i,z]*y[(j+1)*numCoreSpecies + z]
                    delta[(j+1)*numCoreSpecies + i] += dgdk[i,j]

        else:
            delta = res
        delta = delta - dydt

        # Return DELTA, IRES.  IRES is set to 1 in order to tell DASPK to evaluate the sensitivity residuals
        return delta, 1

    @cython.boundscheck(False)
    def jacobian(self, double t, numpy.ndarray[numpy.float64_t, ndim=1] y, numpy.ndarray[numpy.float64_t, ndim=1] dydt, double cj, numpy.ndarray[numpy.float64_t, ndim=1] senpar = numpy.zeros(1, numpy.float64)):
        """
        Return the analytical Jacobian for the reaction system.
        """
        cdef numpy.ndarray[numpy.int_t, ndim=2] ir, ip
        cdef numpy.ndarray[numpy.float64_t, ndim=1] kf, kr, C
        cdef numpy.ndarray[numpy.float64_t, ndim=2] pd
        cdef int numCoreReactions, numCoreSpecies, i, j
        cdef double k, V, Ctot, deriv, corr

        ir = self.reactantIndices
        ip = self.productIndices

        kf = self.kf
        kr = self.kb
        numCoreReactions = len(self.coreReactionRates)
        numCoreSpecies = len(self.coreSpeciesConcentrations)

        pd = -cj * numpy.identity(numCoreSpecies, numpy.float64)

        V = self.V  # volume is constant

        C = numpy.zeros_like(self.coreSpeciesConcentrations)
        for j in xrange(numCoreSpecies):
            C[j] = y[j] / V

        for j in xrange(numCoreReactions):

            k = kf[j]
            if ir[j,1] == -1: # only one reactant
                deriv = k
                pd[ir[j,0], ir[j,0]] -= deriv

                pd[ip[j,0], ir[j,0]] += deriv
                if ip[j,1] != -1:
                    pd[ip[j,1], ir[j,0]] += deriv
                    if ip[j,2] != -1:
                        pd[ip[j,2], ir[j,0]] += deriv


            elif ir[j,2] == -1: # only two reactants
                if ir[j,0] == ir[j,1]:  # reactants are the same
                    deriv = 2 * k * C[ir[j,0]]
                    pd[ir[j,0], ir[j,0]] -= 2 * deriv

                    pd[ip[j,0], ir[j,0]] += deriv
                    if ip[j,1] != -1:
                        pd[ip[j,1], ir[j,0]] += deriv
                        if ip[j,2] != -1:
                            pd[ip[j,2], ir[j,0]] += deriv

                else:
                    # Derivative with respect to reactant 1
                    deriv = k * C[ir[j, 1]]
                    pd[ir[j,0], ir[j,0]] -= deriv
                    pd[ir[j,1], ir[j,0]] -= deriv

                    pd[ip[j,0], ir[j,0]] += deriv
                    if ip[j,1] != -1:
                        pd[ip[j,1], ir[j,0]] += deriv
                        if ip[j,2] != -1:
                            pd[ip[j,2], ir[j,0]] += deriv

                    # Derivative with respect to reactant 2
                    deriv = k * C[ir[j, 0]]
                    pd[ir[j,0], ir[j,1]] -= deriv
                    pd[ir[j,1], ir[j,1]] -= deriv

                    pd[ip[j,0], ir[j,1]] += deriv
                    if ip[j,1] != -1:
                        pd[ip[j,1], ir[j,1]] += deriv
                        if ip[j,2] != -1:
                            pd[ip[j,2], ir[j,1]] += deriv


            else: # three reactants!! (really?)
                if (ir[j,0] == ir[j,1] & ir[j,0] == ir[j,2]):
                    deriv = 3 * k * C[ir[j,0]] * C[ir[j,0]]
                    pd[ir[j,0], ir[j,0]] -= 3 * deriv

                    pd[ip[j,0], ir[j,0]] += deriv
                    if ip[j,1] != -1:
                        pd[ip[j,1], ir[j,0]] += deriv
                        if ip[j,2] != -1:
                            pd[ip[j,2], ir[j,0]] += deriv

                elif ir[j,0] == ir[j,1]:
                    # derivative with respect to reactant 1
                    deriv = 2 * k * C[ir[j,0]] * C[ir[j,2]]
                    pd[ir[j,0], ir[j,0]] -= 2 * deriv
                    pd[ir[j,2], ir[j,0]] -= deriv

                    pd[ip[j,0], ir[j,0]] += deriv
                    if ip[j,1] != -1:
                        pd[ip[j,1], ir[j,0]] += deriv
                        if ip[j,2] != -1:
                            pd[ip[j,2], ir[j,0]] += deriv

                    # derivative with respect to reactant 3
                    deriv = k * C[ir[j,0]] * C[ir[j,0]]
                    pd[ir[j,0], ir[j,2]] -= 2 * deriv
                    pd[ir[j,2], ir[j,2]] -= deriv

                    pd[ip[j,0], ir[j,2]] += deriv
                    if ip[j,1] != -1:
                        pd[ip[j,1], ir[j,2]] += deriv
                        if ip[j,2] != -1:
                            pd[ip[j,2], ir[j,2]] += deriv


                elif ir[j,1] == ir[j,2]:
                    # derivative with respect to reactant 1
                    deriv = k * C[ir[j,1]] * C[ir[j,1]]
                    pd[ir[j,0], ir[j,0]] -= deriv
                    pd[ir[j,1], ir[j,0]] -= 2 * deriv

                    pd[ip[j,0], ir[j,0]] += deriv
                    if ip[j,1] != -1:
                        pd[ip[j,1], ir[j,0]] += deriv
                        if ip[j,2] != -1:
                            pd[ip[j,2], ir[j,0]] += deriv
                    # derivative with respect to reactant 2
                    deriv = 2 * k * C[ir[j,0]] * C[ir[j,1]]
                    pd[ir[j,0], ir[j,1]] -= deriv
                    pd[ir[j,1], ir[j,1]] -= 2 * deriv

                    pd[ip[j,0], ir[j,1]] += deriv
                    if ip[j,1] != -1:
                        pd[ip[j,1], ir[j,1]] += deriv
                        if ip[j,2] != -1:
                            pd[ip[j,2], ir[j,1]] += deriv

                elif ir[j,0] == ir[j,2]:
                    # derivative with respect to reactant 1
                    deriv = 2 * k * C[ir[j,0]] * C[ir[j,1]]
                    pd[ir[j,0], ir[j,0]] -= 2 * deriv
                    pd[ir[j,1], ir[j,0]] -= deriv

                    pd[ip[j,0], ir[j,0]] += deriv
                    if ip[j,1] != -1:
                        pd[ip[j,1], ir[j,0]] += deriv
                        if ip[j,2] != -1:
                            pd[ip[j,2], ir[j,0]] += deriv
                    # derivative with respect to reactant 2
                    deriv = k * C[ir[j,0]] * C[ir[j,0]]
                    pd[ir[j,0], ir[j,1]] -= 2 * deriv
                    pd[ir[j,1], ir[j,1]] -= deriv

                    pd[ip[j,0], ir[j,1]] += deriv
                    if ip[j,1] != -1:
                        pd[ip[j,1], ir[j,1]] += deriv
                        if ip[j,2] != -1:
                            pd[ip[j,2], ir[j,1]] += deriv

                else:
                    # derivative with respect to reactant 1
                    deriv = k * C[ir[j,1]] * C[ir[j,2]]
                    pd[ir[j,0], ir[j,0]] -= deriv
                    pd[ir[j,1], ir[j,0]] -= deriv
                    pd[ir[j,2], ir[j,0]] -= deriv

                    pd[ip[j,0], ir[j,0]] += deriv
                    if ip[j,1] != -1:
                        pd[ip[j,1], ir[j,0]] += deriv
                        if ip[j,2] != -1:
                            pd[ip[j,2], ir[j,0]] += deriv

                    # derivative with respect to reactant 2
                    deriv = k * C[ir[j,0]] * C[ir[j,2]]
                    pd[ir[j,0], ir[j,1]] -= deriv
                    pd[ir[j,1], ir[j,1]] -= deriv
                    pd[ir[j,2], ir[j,1]] -= deriv

                    pd[ip[j,0], ir[j,1]] += deriv
                    if ip[j,1] != -1:
                        pd[ip[j,1], ir[j,1]] += deriv
                        if ip[j,2] != -1:
                            pd[ip[j,2], ir[j,1]] += deriv

                    # derivative with respect to reactant 3
                    deriv = k * C[ir[j,0]] * C[ir[j,1]]
                    pd[ir[j,0], ir[j,2]] -= deriv
                    pd[ir[j,1], ir[j,2]] -= deriv
                    pd[ir[j,2], ir[j,2]] -= deriv

                    pd[ip[j,0], ir[j,2]] += deriv
                    if ip[j,1] != -1:
                        pd[ip[j,1], ir[j,2]] += deriv
                        if ip[j,2] != -1:
                            pd[ip[j,2], ir[j,2]] += deriv



            k = kr[j]
            if ip[j,1] == -1: # only one product
                deriv = k
                pd[ip[j,0], ip[j,0]] -= deriv

                pd[ir[j,0], ip[j,0]] += deriv
                if ir[j,1] != -1:
                    pd[ir[j,1], ip[j,0]] += deriv
                    if ir[j,2] != -1:
                        pd[ir[j,2], ip[j,0]] += deriv


            elif ip[j,2] == -1: # only two products
                if ip[j,0] == ip[j,1]:
                    deriv = 2 * k * C[ip[j,0]]
                    pd[ip[j,0], ip[j,0]] -= 2 * deriv

                    pd[ir[j,0], ip[j,0]] += deriv
                    if ir[j,1] != -1:
                        pd[ir[j,1], ip[j,0]] += deriv
                        if ir[j,2] != -1:
                            pd[ir[j,2], ip[j,0]] += deriv

                else:
                    # Derivative with respect to product 1
                    deriv = k * C[ip[j, 1]]
                    pd[ip[j,0], ip[j,0]] -= deriv
                    pd[ip[j,1], ip[j,0]] -= deriv

                    pd[ir[j,0], ip[j,0]] += deriv
                    if ir[j,1] != -1:
                        pd[ir[j,1], ip[j,0]] += deriv
                        if ir[j,2] != -1:
                            pd[ir[j,2], ip[j,0]] += deriv

                    # Derivative with respect to product 2
                    deriv = k * C[ip[j, 0]]
                    pd[ip[j,0], ip[j,1]] -= deriv
                    pd[ip[j,1], ip[j,1]] -= deriv

                    pd[ir[j,0], ip[j,1]] += deriv
                    if ir[j,1] != -1:
                        pd[ir[j,1], ip[j,1]] += deriv
                        if ir[j,2] != -1:
                            pd[ir[j,2], ip[j,1]] += deriv


            else: # three products!! (really?)
                if (ip[j,0] == ip[j,1] & ip[j,0] == ip[j,2]):
                    deriv = 3 * k * C[ip[j,0]] * C[ip[j,0]]
                    pd[ip[j,0], ip[j,0]] -= 3 * deriv

                    pd[ir[j,0], ip[j,0]] += deriv
                    if ir[j,1] != -1:
                        pd[ir[j,1], ip[j,0]] += deriv
                        if ir[j,2] != -1:
                            pd[ir[j,2], ip[j,0]] += deriv

                elif ip[j,0] == ip[j,1]:
                    # derivative with respect to product 1
                    deriv = 2 * k * C[ip[j,0]] * C[ip[j,2]]
                    pd[ip[j,0], ip[j,0]] -= 2 * deriv
                    pd[ip[j,2], ip[j,0]] -= deriv

                    pd[ir[j,0], ip[j,0]] += deriv
                    if ir[j,1] != -1:
                        pd[ir[j,1], ip[j,0]] += deriv
                        if ir[j,2] != -1:
                            pd[ir[j,2], ip[j,0]] += deriv
                    # derivative with respect to product 3
                    deriv = k * C[ip[j,0]] * C[ip[j,0]]
                    pd[ip[j,0], ip[j,2]] -= 2 * deriv
                    pd[ip[j,2], ip[j,2]] -= deriv

                    pd[ir[j,0], ip[j,2]] += deriv
                    if ir[j,1] != -1:
                        pd[ir[j,1], ip[j,2]] += deriv
                        if ir[j,2] != -1:
                            pd[ir[j,2], ip[j,2]] += deriv


                elif ip[j,1] == ip[j,2]:
                    # derivative with respect to product 1
                    deriv = k * C[ip[j,1]] * C[ip[j,1]]
                    pd[ip[j,0], ip[j,0]] -= deriv
                    pd[ip[j,1], ip[j,0]] -= 2 * deriv

                    pd[ir[j,0], ip[j,0]] += deriv
                    if ir[j,1] != -1:
                        pd[ir[j,1], ip[j,0]] += deriv
                        if ir[j,2] != -1:
                            pd[ir[j,2], ip[j,0]] += deriv

                    # derivative with respect to product 2
                    deriv = 2 * k * C[ip[j,0]] * C[ip[j,1]]
                    pd[ip[j,0], ip[j,1]] -= deriv
                    pd[ip[j,1], ip[j,1]] -= 2 * deriv

                    pd[ir[j,0], ip[j,1]] += deriv
                    if ir[j,1] != -1:
                        pd[ir[j,1], ip[j,1]] += deriv
                        if ir[j,2] != -1:
                            pd[ir[j,2], ip[j,1]] += deriv


                elif ip[j,0] == ip[j,2]:
                    # derivative with respect to product 1
                    deriv = 2 * k * C[ip[j,0]] * C[ip[j,1]]
                    pd[ip[j,0], ip[j,0]] -= 2 * deriv
                    pd[ip[j,1], ip[j,0]] -= deriv

                    pd[ir[j,0], ip[j,0]] += deriv
                    if ir[j,1] != -1:
                        pd[ir[j,1], ip[j,0]] += deriv
                        if ir[j,2] != -1:
                            pd[ir[j,2], ip[j,0]] += deriv
                    # derivative with respect to product 2
                    deriv = k * C[ip[j,0]] * C[ip[j,0]]
                    pd[ip[j,0], ip[j,1]] -= 2 * deriv
                    pd[ip[j,1], ip[j,1]] -= deriv

                    pd[ir[j,0], ip[j,1]] += deriv
                    if ir[j,1] != -1:
                        pd[ir[j,1], ip[j,1]] += deriv
                        if ir[j,2] != -1:
                            pd[ir[j,2], ip[j,1]] += deriv

                else:
                    # derivative with respect to product 1
                    deriv = k * C[ip[j,1]] * C[ip[j,2]]
                    pd[ip[j,0], ip[j,0]] -= deriv
                    pd[ip[j,1], ip[j,0]] -= deriv
                    pd[ip[j,2], ip[j,0]] -= deriv

                    pd[ir[j,0], ip[j,0]] += deriv
                    if ir[j,1] != -1:
                        pd[ir[j,1], ip[j,0]] += deriv
                        if ir[j,2] != -1:
                            pd[ir[j,2], ip[j,0]] += deriv

                    # derivative with respect to product 2
                    deriv = k * C[ip[j,0]] * C[ip[j,2]]
                    pd[ip[j,0], ip[j,1]] -= deriv
                    pd[ip[j,1], ip[j,1]] -= deriv
                    pd[ip[j,2], ip[j,1]] -= deriv

                    pd[ir[j,0], ip[j,1]] += deriv
                    if ir[j,1] != -1:
                        pd[ir[j,1], ip[j,1]] += deriv
                        if ir[j,2] != -1:
                            pd[ir[j,2], ip[j,1]] += deriv

                    # derivative with respect to product 3
                    deriv = k * C[ip[j,0]] * C[ip[j,1]]
                    pd[ip[j,0], ip[j,2]] -= deriv
                    pd[ip[j,1], ip[j,2]] -= deriv
                    pd[ip[j,2], ip[j,2]] -= deriv

                    pd[ir[j,0], ip[j,2]] += deriv
                    if ir[j,1] != -1:
                        pd[ir[j,1], ip[j,2]] += deriv
                        if ir[j,2] != -1:
                            pd[ir[j,2], ip[j,2]] += deriv

        self.jacobianMatrix = pd + cj * numpy.identity(numCoreSpecies, numpy.float64)
        return pd<|MERGE_RESOLUTION|>--- conflicted
+++ resolved
@@ -61,16 +61,9 @@
     cdef public list Trange
     cdef public int nSims
     cdef public dict sensConditions
-<<<<<<< HEAD
-
-    def __init__(self, T, initialConcentrations, nSimsTerm=None, termination=None, sensitiveSpecies=None, sensitivityThreshold=1e-3, sensConditions=None, constSPCNames=None):
-
-=======
-    
 
     def __init__(self, T, initialConcentrations, nSims=None, termination=None, sensitiveSpecies=None, sensitivityThreshold=1e-3, sensConditions=None, constSPCNames=None):
-        
->>>>>>> aaf3dcec
+
         ReactionSystem.__init__(self, termination, sensitiveSpecies, sensitivityThreshold)
 
         if type(T) != list:
@@ -88,13 +81,8 @@
         self.constSPCIndices=None
         self.constSPCNames = constSPCNames #store index of constant species
         self.sensConditions = sensConditions
-<<<<<<< HEAD
-        self.nSimsTerm = nSimsTerm
-
-=======
         self.nSims = nSims
-        
->>>>>>> aaf3dcec
+
     def convertInitialKeysToSpeciesObjects(self, speciesDict):
         """
         Convert the initialConcentrations dictionary from species names into species objects,
@@ -114,20 +102,12 @@
                 self.constSPCIndices=[]
             for iter in coreSpecies: #Need to identify the species object corresponding to the the string written in the input file
                 if iter.label == spc:
-<<<<<<< HEAD
                     self.constSPCIndices.append(coreSpecies.index(iter))#get
 
-    cpdef initializeModel(self, list coreSpecies, list coreReactions, list edgeSpecies, list edgeReactions, list surfaceSpecies=None,
-                          list surfaceReactions=None, list pdepNetworks=None, atol=1e-16, rtol=1e-8, sensitivity=False,
-                          sens_atol=1e-6, sens_rtol=1e-4, filterReactions=False, dict conditions=None):
-=======
-                    self.constSPCIndices.append(coreSpecies.index(iter))#get 
-  
     cpdef initializeModel(self, list coreSpecies, list coreReactions, list edgeSpecies, list edgeReactions,
                           list surfaceSpecies=None, list surfaceReactions=None, list pdepNetworks=None,
                           atol=1e-16, rtol=1e-8, sensitivity=False, sens_atol=1e-6, sens_rtol=1e-4,
                           filterReactions=False, dict conditions=None):
->>>>>>> aaf3dcec
         """
         Initialize a simulation of the liquid reactor using the provided kinetic
         model.
@@ -139,16 +119,11 @@
 
         # First call the base class version of the method
         # This initializes the attributes declared in the base class
-<<<<<<< HEAD
-        ReactionSystem.initializeModel(self, coreSpecies, coreReactions, edgeSpecies, edgeReactions, surfaceSpecies, surfaceReactions,
-                                       pdepNetworks, atol, rtol, sensitivity, sens_atol, sens_rtol, filterReactions, conditions)
-=======
         ReactionSystem.initializeModel(self, coreSpecies, coreReactions, edgeSpecies, edgeReactions,
                                        surfaceSpecies=surfaceSpecies, surfaceReactions=surfaceReactions,
                                        pdepNetworks=pdepNetworks, atol=atol, rtol=rtol,
                                        sensitivity=sensitivity, sens_atol=sens_atol, sens_rtol=sens_rtol,
                                        filterReactions=filterReactions, conditions=conditions)
->>>>>>> aaf3dcec
 
         # Set initial conditions
         self.set_initial_conditions()
