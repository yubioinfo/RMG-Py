--- conflicted
+++ resolved
@@ -43,11 +43,8 @@
     cdef public AtomType atomType
     cdef public numpy.ndarray coords
     cdef public short lonePairs
-<<<<<<< HEAD
-=======
     cdef public int id
 
->>>>>>> 75c6795e
     
     cpdef bint equivalent(self, Vertex other) except -2
 
